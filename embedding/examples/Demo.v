(** * Simple examples on how to use our framework  **)
Require Import String Basics.
Require Import List.
From ConCert.Embedding Require Import Ast Notations EvalE PCUICtoTemplate PCUICTranslate.

From MetaCoq.Template Require Ast.
From MetaCoq.Template Require Import TemplateMonad.
From MetaCoq.Template Require Import monad_utils.

Definition expr_to_tc Σ := compose trans (expr_to_term Σ).
Definition type_to_tc := compose trans type_to_term.
Definition global_to_tc := compose trans_minductive_entry trans_global_dec.

Module TC := Template.BasicAst.

Import ListNotations.
Import MonadNotation.
Import BaseTypes.
Import StdLib.

Module MC:=MetaCoq.Template.Ast.
Import BasicAst.


(** MetaCoq demo *)

(* Quote *)
<<<<<<< HEAD
MetaCoq Quote Definition id_nat_syn := (fun x : nat => x).
Print id_nat_syn.
=======
Quote Definition id_nat_syn := (fun x : nat => x).
>>>>>>> 93d5c3a6
(* Ast.tLambda (nNamed "x")
   (Ast.tInd {| TC.inductive_mind := "nat"; TC.inductive_ind := 0 |}
      []) (Ast.tRel 0) : Ast.term *)

(* Unquote *)
MetaCoq Unquote Definition plus_one :=
  (MC.tLambda (nNamed "x")
              (MC.tInd (mkInd (MPfile ["Datatypes"; "Init"; "Coq"], "nat") 0) nil)
              (MC.tApp (MC.tConstruct (mkInd (MPfile ["Datatypes"; "Init"; "Coq"], "nat") 0) 1 nil)
                       (MC.tRel 0 :: nil))).

(* fun x : nat => S x : nat -> nat *)


Definition x := "x".
Definition y := "y".
Definition z := "z".


Definition negb_app_true :=
    [|
     (\x : Bool =>
           case x : Bool return Bool of
           | True -> False
           | False -> True) True
     |].


Unset Printing Notations.

Set Printing Notations.

(* Execute the program using the interpreter *)
Compute (expr_eval_n Σ 3 nil negb_app_true).

Compute (expr_eval_i Σ 3 nil (indexify nil negb_app_true)).

(* Make a Coq function from the AST of the program *)
MetaCoq Unquote Definition coq_negb_app_true :=
  (expr_to_tc Σ (indexify nil negb_app_true)).


Definition my_negb_syn :=
  [| \x : Bool => case x : Bool return Bool of
                   | True -> False
                   | False -> True  |].

MetaCoq Unquote Definition my_negb :=
  (expr_to_tc Σ (indexify nil my_negb_syn)).

Lemma my_negb_coq_negb b :
  my_negb b = negb b.
Proof. reflexivity. Qed.

Compute (expr_eval_n Σ 3 nil my_negb_syn).

Example eval_my_negb_true :
  expr_eval_i Σ 4 nil (indexify nil [| {my_negb_syn} True |]) = Ok (vConstr Bool "false" nil).
Proof. reflexivity. Qed.

MetaCoq Unquote Definition coq_my_negb := (expr_to_tc Σ (indexify nil my_negb_syn)).

Import MonadNotation.

Definition is_zero_syn :=
  [|

      \x : Nat =>
           case x : Nat return Bool of
           | Zero -> True
           | Suc y -> False

  |].

MetaCoq Unquote Definition is_zero' := (expr_to_tc Σ (indexify nil is_zero_syn)).

Definition pred_syn :=
  [|

      \x : Nat =>
           case x : Nat return Nat of
           | Zero -> x
           | Suc y -> y

  |].

MetaCoq Unquote Definition pred' := (expr_to_tc Σ (indexify nil pred_syn)).

Definition prog2 := [| Suc (Suc Zero) |].

Example value_eval : expr_eval_n Σ 3 nil prog2 = Ok (vConstr Nat "Suc"
                                                             [vConstr Nat "Suc"
                                                                      [vConstr Nat "Z" []]]).
Proof. reflexivity. Qed.

Example eval_is_zero_true :
  expr_eval_i Σ 4 nil (indexify nil [|{is_zero_syn} Zero |]) = Ok (vConstr Bool "true" []).
Proof. reflexivity. Qed.

Example eval_is_zero_false :
  expr_eval_i Σ 4 nil (indexify nil [|{is_zero_syn} {prog2} |]) = Ok (vConstr Bool "false" []).
Proof. reflexivity. Qed.

Inductive blah :=
  Bar : blah -> blah -> blah
| Baz : blah.


Definition Σ' : global_env :=
  [gdInd "blah" 0 [("Bar", [(None,tyInd "blah"); (None,tyInd "blah")]); ("Baz", [])] false;
     gdInd Nat  0 [("Z", []); ("Suc", [(None,tyInd Nat)])] false].

Notation "'Bar'" := (eConstr "blah" "Bar") (in custom expr).
Notation "'Baz'" := (eConstr "blah" "Baz") (in custom expr).

Definition prog3 := [| Bar (Bar Baz Baz) Baz |].

Compute (expr_eval_n Σ' 5 [] prog3).

(* Examples of a fixpoint *)

Definition fact := "fact".

Definition factorial_syn :=
  [|
   fix fact (x : Nat) : Nat :=
       case x : Nat return Nat of
       | Zero -> 1
       | Suc y -> x * (fact y)
  |].

MetaCoq Unquote Definition factorial :=
  (expr_to_tc Σ (indexify [] factorial_syn)).

Definition plus_syn : expr :=
  [| fix "plus" (x : Nat) : Nat -> Nat :=
       \y : Nat =>
           case x : Nat return Nat of
           | Zero -> y
           | Suc z -> Suc ("plus" z y) |].

MetaCoq Unquote Definition my_plus := (expr_to_tc Σ (indexify [] plus_syn)).

Lemma my_plus_correct n m :
  my_plus n m = n + m.
Proof. induction n;simpl;auto. Qed.


Definition two :=
  (vConstr Nat "Suc"
           [vConstr Nat "Suc" [vConstr Nat "Z" []]]).

Definition one_plus_one :=
  [| {plus_syn} 1 1 |].

Compute (expr_eval_n Σ 10 [] [| {plus_syn} 1 1 |]).
(* = Ok (vConstr "nat" "Suc" [vConstr "nat" "Suc" [vConstr "nat" "Z" []]])*)

Definition two_arg_fun_syn := [| \x : Nat => \y : Bool => x |].

MetaCoq Unquote Definition two_arg_fun_app :=
  (expr_to_tc Σ (indexify [] [| {two_arg_fun_syn} 1 True |])).

Parameter bbb: bool.

MetaCoq Quote Definition two_arg_fun_app_syn' := ((fun (x : nat) (_ : bool) => x) 1 bbb).

Example one_plus_one_two : expr_eval_n Σ 10 [] one_plus_one = Ok two.
Proof.  reflexivity. Qed.

Example one_plus_one_two_i : expr_eval_i Σ 10 [] (indexify [] one_plus_one) = Ok two.
Proof.  reflexivity. Qed.


Definition plus_syn' :=
  [| \x : Nat =>
          (fix "plus" (y : Nat) : Nat :=
           case y : Nat return Nat of
           | Zero -> x
           | Suc z -> Suc ("plus" z))
  |].

MetaCoq Unquote Definition my_plus' :=
  (expr_to_tc Σ (indexify [] plus_syn')).

Lemma my_plus'_0 : forall n, my_plus' 0 n = n.
Proof.
  induction n;simpl;easy.
Qed.

Lemma my_plus'_Sn : forall n m, my_plus' (S n) m = S (my_plus' n m).
Proof.
  induction m;simpl;easy.
Qed.

Lemma my_plus'_comm : forall n m, my_plus' n m = my_plus' m n.
Proof.
  induction n; intros m;simpl.
  + rewrite my_plus'_0. reflexivity.
  + rewrite my_plus'_Sn. easy.
Qed.

(* my_plus corresponds to addition of natural numbers defined in the standard library *)
Lemma my_plus'_correct : forall n m, my_plus' n m = n + m.
Proof.
  intros n m.
  induction m;simpl;easy.
Qed.


Definition id_rec :=
  [| (fix "plus" (y : Nat) : Nat :=
           case y : Nat return Nat of
           | Zero -> 0
           | Suc z -> Suc ("plus" z))
   |].

Compute (expr_eval_n Σ 20 [] [| {id_rec} (Suc (Suc (Suc 1))) |]).
Compute (expr_eval_i Σ 20 [] (indexify [] [| {id_rec} (Suc (Suc (Suc 1))) |])).

Example id_rec_named_and_indexed :
  let arg := [| Suc (Suc (Suc 1)) |] in
  expr_eval_n Σ 20 [] [| {id_rec} {arg} |] =
  expr_eval_i Σ 20 [] (indexify [] [| {id_rec} {arg} |]).
Proof. reflexivity. Qed.

Example plus_named_and_indexed :
  let two := [| (Suc 1)|] in
  let three := [| Suc {two} |] in
  expr_eval_n Σ 20 [] [| ({plus_syn} {two}) {three} |] =
  expr_eval_i Σ 20 [] (indexify [] [| ({plus_syn} {two}) {three} |]).
Proof. reflexivity. Qed.

Compute (expr_eval_i Σ 10 [] (indexify [] [| {plus_syn} 1 |])).

Compute (indexify [] [| {plus_syn}|]).
Compute (expr_eval_n Σ 10 [] [| {plus_syn} 0 |]).

Definition fun_app := [| (\x : Nat => \y : Nat => y + x) Zero |].

Compute (expr_eval_n Σ' 10 [] fun_app).


Inductive mybool :=
| mfalse
| mtrue.

Definition stupid_case (b : mybool) : nat :=
  match b with
  | mtrue => 1
  | mfalse => 0
  end.

Definition stupid_case' (b : mybool * mybool) : nat :=
  match b with
  | (mtrue, _) => 1
  | (mfalse, _) => 0
  end.


Definition is_zero (n : nat) :=
  match n with
  | S n => mfalse
  | O => mtrue
  end.

MetaCoq Quote Definition q_stupid_case := Eval compute in stupid_case.
(* Nested patters are transformed into the nested "case" expressions *)
MetaCoq Quote Definition q_stupid_case' := Eval compute in stupid_case'.

Inductive Bazz :=
  cBazz : nat -> nat -> nat -> Bazz.

Definition Bazz_match b :=
  match b with
    cBazz n m k => n
  end.

MetaCoq Quote Definition q_Bazz_match := Eval compute in Bazz_match.

(** Inductives *)
Definition Nat_syn :=
  [\ data "MyNat" =
       "Z" [_]
     | "Suc" ["MyNat", _] \].

MetaCoq Unquote Inductive (global_to_tc Nat_syn).


(** Records *)

Import Template.Ast.

Definition State_syn :=
  [\ record "State" := "mkState" { "balance" : Nat ; "day" : Nat }  \].

MetaCoq Unquote Inductive (global_to_tc State_syn).

Check balance.
Check day.<|MERGE_RESOLUTION|>--- conflicted
+++ resolved
@@ -25,12 +25,8 @@
 (** MetaCoq demo *)
 
 (* Quote *)
-<<<<<<< HEAD
 MetaCoq Quote Definition id_nat_syn := (fun x : nat => x).
 Print id_nat_syn.
-=======
-Quote Definition id_nat_syn := (fun x : nat => x).
->>>>>>> 93d5c3a6
 (* Ast.tLambda (nNamed "x")
    (Ast.tInd {| TC.inductive_mind := "nat"; TC.inductive_ind := 0 |}
       []) (Ast.tRel 0) : Ast.term *)
