(** * Data types for the crowdfunding contract *)

Require Import String ZArith Basics.
From ConCert.Embedding Require Import Ast Notations PCUICTranslate Utils TranslationUtils.
From ConCert.Embedding.Examples Require Import Prelude SimpleBlockchain.
Require Import List PeanoNat ssrbool.

Import ListNotations.
From MetaCoq.Template Require Import All Loader.

Import MonadNotation.
Import BaseTypes.
Open Scope list.

Import AcornBlockchain Prelude.Maps.

(** Note that we define the deep embedding (abstract syntax trees) of the data structures and programs using notations. These notations are defined in  [Ast.v] and make use of the "custom entries" feature. *)

(** Brackets like [[\ \]] delimit the scope of data type definitions and like [[| |]] the scope of programs *)

(** Generating names for the data structures. We also add a prefix, corresponsing ti the current module path.  *)
MetaCoq Run
        ( mp_ <- tmCurrentModPath tt ;;
          let mp := (PCUICTranslate.string_of_modpath mp_ ++ "@")%string in
          mkNames mp
             ["State" ; "mkState"; "balance" ; "donations" ; "owner";
              "deadline"; "goal"; "done";
              "Res" ; "Error";
              "Msg"; "Donate"; "GetFunds"; "Claim";
              "Action"; "Transfer"; "Empty" ] "_coq").

Import ListNotations.

(** ** Definitions of data structures for the contract *)

(** The internal state of the contract *)
Definition state_syn : global_dec :=
  [\ record State :=
     mkState { balance : Money ;
       donations : Map;
       owner : Address;
       deadline : Nat;
       done : Bool;
       goal : Money } \].

(** We can print actual AST by switching off the notations *)

Unset Printing Notations.

(* state_syn =
    gdInd State O
      (cons
         (rec_constr State
            (cons (pair (nNamed balance) (tyInd Money))
               (cons (pair (nNamed donations) (tyInd Map))
                  (cons (pair (nNamed owner) (tyInd Money))
                     (cons (pair (nNamed deadline) (tyInd Nat))
                        (cons (pair (nNamed goal) (tyInd Money)) nil)))))) nil) true
         : global_dec *)

Set Printing Notations.

(** Unquoting the definition of a record *)
Set Nonrecursive Elimination Schemes.

MetaCoq Unquote Inductive (global_to_tc state_syn).

(** As a result, we get a new Coq record [State_coq] *)

Definition msg_syn :=
  [\ data Msg =
       Donate [_]
     | GetFunds [_]
     | Claim [_] \].

MetaCoq Unquote Inductive (global_to_tc msg_syn).

(** Custom notations for patterns, projections and constructors *)
Module Notations.

  Notation "'ctx_from' a" := [| {eConst (to_string_name <% Ctx_from %>)} {a} |]
                             (in custom expr at level 0).
  Notation "'ctx_contract_address' a" :=
    [| {eConst (to_string_name <% Ctx_contract_address %>)} {a} |]
      (in custom expr at level 0).
  Notation "'amount' a" := [| {eConst (to_string_name <% Ctx_amount %>)} {a} |]
                             (in custom expr at level 0).


  (** Projections *)
  Notation "'balance' a" :=
    [| {eConst balance} {a} |]
      (in custom expr at level 0).
  Notation "'donations' a" :=
    [| {eConst donations} {a} |]
      (in custom expr at level 0).
  Notation "'owner' a" :=
    [| {eConst owner} {a} |]
      (in custom expr at level 0).
  Notation "'deadline' a" :=
    [| {eConst deadline} {a} |]
      (in custom expr at level 0).
  Notation "'goal' a" :=
    [| {eConst goal} {a} |]
      (in custom expr at level 0).
  Notation "'done' a" :=
    [| {eConst done} {a} |]
      (in custom expr at level 0).


  Notation "'Nil'" := [| {eConstr List "nil"} {eTy (tyInd SActionBody)} |]
                      (in custom expr at level 0).

  Notation " x ::: xs" := [| {eConstr List "cons"} {eTy (tyInd SActionBody)} {x} {xs} |]
                            ( in custom expr at level 0).

  Notation "[ x ]" := [| {eConstr List "cons"} {eTy (tyInd SActionBody)} {x} Nil |]
                        ( in custom expr at level 0,
                          x custom expr at level 1).
  (** Constructors. [Res] is an abbreviation for [Some (st, [action]) : option (State * list ActionBody)] *)

  Definition actions_ty := [! List SActionBody !].

  Notation "'Result'" := [! Prod State (List SActionBody) !]
                           (in custom type at level 2).


  Definition mk_res a b := [| {eConstr "option" "Some"}
                                {eTy [! Result !]}
                                 ({eConstr Prod "pair"} {eTy (tyInd State)}
                                 {eTy actions_ty} {a} {b}) |].
  Notation "'Res' a b" := (mk_res a b)
      (in custom expr at level 2,
          a custom expr at level 4,
          b custom expr at level 4).

  Notation "'mkState' a b" :=
    [| {eConstr State mkState} {a} {b} |]
      (in custom expr at level 0,
          a custom expr at level 1,
          b custom expr at level 1).

  Notation "'Transfer' a b" :=
    [| {eConstr SActionBody "Act_transfer"} {b} {a} |]
      (in custom expr at level 0,
          a custom expr at level 1,
          b custom expr at level 1).

  Notation "'Empty'" := (eConstr Action Empty)
                      (in custom expr at level 0).

  (** New global context with the constants defined above (in addition to the ones defined in the Oak's "StdLib") *)

  Import Maps.

  Definition Σ' :=
    StdLib.Σ ++ [ Prelude.AcornMaybe;
           state_syn;
           msg_syn;
           addr_map_acorn;
           AcornBlockchain.SimpleChainAcorn;
           AcornBlockchain.SimpleContractCallContextAcorn;
           AcornBlockchain.SimpleActionBodyAcorn;
           gdInd "Z" 0 [("Z0", []); ("Zpos", [(None,tyInd "positive")]);
                          ("Zneg", [(None,tyInd "positive")])] false].

  End Notations.


Import Prelude.

(** Generating string constants for variable names *)

<<<<<<< HEAD
MetaCoq Run (mkNames "" ["c";"s";"e";"m";"v";"dl"; "g"; "chain";
                     "tx_amount"; "bal"; "sender"; "own"; "isdone" ;
                     "accs"; "now";
                     "newstate"; "newmap"; "cond"] "").
=======
Run TemplateProgram (mkNames ["c";"s";"e";"m";"v";"dl"; "g"; "chain"; "n"; "b";
                              "tx_amount"; "bal"; "sender"; "own"; "isdone" ;
                              "accs"; "now";
                               "newstate"; "newmap"; "cond"] "").
>>>>>>> 93d5c3a6
(** A shortcut for [if .. then .. else ..]  *)
Notation "'if' cond 'then' b1 'else' b2 : ty" :=
  (eCase (Bool,[]) ty cond
         [(pConstr true_name [],b1);(pConstr false_name [],b2)])
    (in custom expr at level 4,
        cond custom expr at level 4,
        ty custom type at level 4,
        b1 custom expr at level 4,
        b2 custom expr at level 4).

Definition SCtx := to_string_name <% SimpleContractCallContext_coq %>.<|MERGE_RESOLUTION|>--- conflicted
+++ resolved
@@ -171,17 +171,11 @@
 
 (** Generating string constants for variable names *)
 
-<<<<<<< HEAD
 MetaCoq Run (mkNames "" ["c";"s";"e";"m";"v";"dl"; "g"; "chain";
                      "tx_amount"; "bal"; "sender"; "own"; "isdone" ;
                      "accs"; "now";
                      "newstate"; "newmap"; "cond"] "").
-=======
-Run TemplateProgram (mkNames ["c";"s";"e";"m";"v";"dl"; "g"; "chain"; "n"; "b";
-                              "tx_amount"; "bal"; "sender"; "own"; "isdone" ;
-                              "accs"; "now";
-                               "newstate"; "newmap"; "cond"] "").
->>>>>>> 93d5c3a6
+
 (** A shortcut for [if .. then .. else ..]  *)
 Notation "'if' cond 'then' b1 'else' b2 : ty" :=
   (eCase (Bool,[]) ty cond
